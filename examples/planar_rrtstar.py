--- conflicted
+++ resolved
@@ -5,7 +5,6 @@
 import numpy as np
 
 from torch_planning_objectives.fields.occupancy_map.map_generator import generate_obstacle_map
-from stoch_gpmp.costs.cost_functions import CostCollision, CostComposite
 from mp_baselines.planners.rrt_star import RRTStar
 
 
@@ -15,7 +14,6 @@
     tensor_args = {'device': device, 'dtype': torch.float32}
 
     n_dof = 2
-<<<<<<< HEAD
     n_iters = 5000
     max_best_cost_iters = 1000
     step_size = 0.1
@@ -24,15 +22,6 @@
     goal_prob = 0.20
     max_time = 15.
     seed = 17
-=======
-    opt_iters = 5000
-    num_particle_per_goal = 5
-    step_size = 1    
-    n_radius = 2.
-    goal_prob = 0.05
-    max_time = 60.
-    seed = int(time.time())
->>>>>>> dcb0cd91
     start_state = torch.tensor([-9, -9], **tensor_args)
     goal_state = torch.tensor([9, 8], **tensor_args)
     limits = torch.tensor([[-10, 10], [-10, 10]], **tensor_args)
@@ -49,13 +38,8 @@
         cell_size=cell_size,
         map_type='direct',
         random_gen=True,
-<<<<<<< HEAD
         num_obst=8,
         rand_limits=[(-7.5, 7.5), (-7.5, 7.5)],
-=======
-        num_obst=15,
-        rand_xy_limits=[[-7.5, 7.5], [-7.5, 7.5]],
->>>>>>> dcb0cd91
         rand_rect_shape=[2, 2],
         rand_circle_radius=2,
         tensor_args=tensor_args,
@@ -68,14 +52,9 @@
 
     # -------------------------------- Planner ---------------------------------
     rrt_params = dict(
-<<<<<<< HEAD
         n_dofs=n_dof,
         n_iters=n_iters,
         max_best_cost_iters=max_best_cost_iters,
-=======
-        n_dof=n_dof,
-        opt_iters=opt_iters,
->>>>>>> dcb0cd91
         start_state=start_state,
         limits=limits,
         collision_fn=obst_map.get_collisions,
@@ -92,15 +71,9 @@
     # ---------------------------------------------------------------------------
     # Optimize
     start = time.time()
-    trajs = []
-    for i in range(num_particle_per_goal):
-        traj = planner.optimize(first_goal_return=True, debug=True, informed=True)
-        planner.reset()
-        if traj is not None:
-            trajs.append(traj)
+    traj = planner.optimize(first_goal_return=True, debug=True, informed=True)
     print(f"{time.time() - start} seconds")
 
-<<<<<<< HEAD
     # ---------------------------------------------------------------------------
     # Plotting
     fig, ax = plt.subplots()
@@ -108,20 +81,6 @@
     obst_map.plot(ax)
     if traj is not None:
         traj = np.array(traj)
-=======
-    import numpy as np
-    res = 200
-    x = np.linspace(-10, 10, res)
-    y = np.linspace(-10, 10, res)
-    fig = plt.figure()
-    # planner.render()
-    ax = fig.gca()
-    cs = ax.contourf(x, y, obst_map.map, 20, cmap='Greys')
-    ax.plot(start_state[0], start_state[1], 'go', markersize=7)
-    ax.plot(goal_state[0], goal_state[1], 'ro', markersize=7)
-    ax.set_aspect('equal')
-    for traj in trajs:
->>>>>>> dcb0cd91
         ax.plot(traj[:, 0], traj[:, 1], 'b-', markersize=3)
     ax.plot(start_state[0], start_state[1], 'go', markersize=7)
     ax.plot(goal_state[0], goal_state[1], 'ro', markersize=7)
